--- conflicted
+++ resolved
@@ -38,12 +38,9 @@
   setFocusSource,
   setConfirmingApprovalId,
   expandedToolResult,
-<<<<<<< HEAD
   setExpandedToolResult,
   setExpandedToolCall,
-=======
   maxEventIndex,
->>>>>>> a41e5720
 }: {
   sessionId: string
   focusedEventId: number | null
@@ -61,12 +58,9 @@
   setFocusSource?: (source: 'mouse' | 'keyboard' | null) => void
   setConfirmingApprovalId?: (id: string | null) => void
   expandedToolResult?: ConversationEvent | null
-<<<<<<< HEAD
   setExpandedToolResult?: (event: ConversationEvent | null) => void
   setExpandedToolCall?: (event: ConversationEvent | null) => void
-=======
   maxEventIndex?: number
->>>>>>> a41e5720
 }) {
   // expandedToolResult is used by parent to control hotkey availability
   void expandedToolResult
@@ -280,13 +274,6 @@
                   <p className="whitespace-pre-wrap text-foreground">{displayObject.body}</p>
                 )}
               </div>
-<<<<<<< HEAD
-=======
-
-              {expandedEventId === displayObject.id && (
-                <EventMetaInfo event={filteredEvents.find(e => e.id === displayObject.id)!} />
-              )}
->>>>>>> a41e5720
             </div>
           ))}
         </div>
