--- conflicted
+++ resolved
@@ -97,7 +97,6 @@
     },
   )
 
-<<<<<<< HEAD
   // Global hotkey for feedback
   useHotkeys('mod+shift+f', async () => {
     try {
@@ -109,15 +108,7 @@
     }
   })
 
-  // Connect to daemon on mount
-  useEffect(() => {
-    connectToDaemon()
-  }, [])
-
-  // Load sessions initially when connected
-=======
   // Load sessions when connected
->>>>>>> 06f6194f
   useEffect(() => {
     if (connected) {
       loadSessions()
