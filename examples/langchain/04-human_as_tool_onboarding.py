--- conflicted
+++ resolved
@@ -3,14 +3,7 @@
 from langchain.agents import AgentType, initialize_agent
 from langchain_openai import ChatOpenAI
 
-<<<<<<< HEAD
-from functionlayer import (
-    ApprovalMethod,
-    ContactChannel,
-    FunctionLayer,
-    SlackContactChannel,
-=======
-from examples.langchain.channels import (
+from .channels import (
     dm_with_summer_intern,
     dm_with_head_of_marketing,
     dm_with_ceo,
@@ -18,7 +11,6 @@
 from functionlayer.core.approval import (
     ApprovalMethod,
     FunctionLayer,
->>>>>>> e893c6d9
 )
 
 load_dotenv()
