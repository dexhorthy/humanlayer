package daemon

import (
	"context"
	"fmt"
	"log/slog"
	"net"
	"os"
	"path/filepath"

	"github.com/humanlayer/humanlayer/hld/approval"
	"github.com/humanlayer/humanlayer/hld/bus"
	"github.com/humanlayer/humanlayer/hld/config"
	"github.com/humanlayer/humanlayer/hld/rpc"
	"github.com/humanlayer/humanlayer/hld/session"
	"github.com/humanlayer/humanlayer/hld/store"
)

const (
	// SocketPermissions for secure local-only access
	SocketPermissions = 0600
)

// Daemon coordinates all daemon functionality
type Daemon struct {
	config     *config.Config
	socketPath string
	listener   net.Listener
	rpcServer  *rpc.Server
	sessions   session.SessionManager
	approvals  approval.Manager
	eventBus   bus.EventBus
	store      store.ConversationStore
}

// New creates a new daemon instance
func New() (*Daemon, error) {
	// Load configuration
	cfg, err := config.Load()
	if err != nil {
		return nil, fmt.Errorf("load config: %w", err)
	}

	// Validate configuration
	if err := cfg.Validate(); err != nil {
		return nil, fmt.Errorf("validate configuration: %w", err)
	}

	socketPath := cfg.SocketPath

	// Ensure directory exists
	socketDir := filepath.Dir(socketPath)
	if err := os.MkdirAll(socketDir, 0700); err != nil {
		return nil, fmt.Errorf("create socket directory: %w", err)
	}

	// Check if socket already exists (another daemon running)
	if _, err := os.Stat(socketPath); err == nil {
		// Try to connect to see if it's alive
		conn, err := net.Dial("unix", socketPath)
		if err == nil {
			_ = conn.Close()
<<<<<<< HEAD
			return nil, fmt.Errorf("daemon already running at %s: %w", socketPath, ErrDaemonAlreadyRunning)
=======
			return nil, fmt.Errorf("%w at %s", ErrDaemonAlreadyRunning, socketPath)
>>>>>>> 418fb93c
		}
		// Socket exists but can't connect, remove stale socket
		slog.Info("removing stale socket file", "path", socketPath)
		if err := os.Remove(socketPath); err != nil {
			return nil, fmt.Errorf("remove stale socket: %w", err)
		}
	}

	// Create event bus
	eventBus := bus.NewEventBus()

	// Initialize SQLite store
	conversationStore, err := store.NewSQLiteStore(cfg.DatabasePath)
	if err != nil {
<<<<<<< HEAD
		return nil, fmt.Errorf("create SQLite store: %w", err)
=======
		return nil, fmt.Errorf("failed to create SQLite store: %w", err)
>>>>>>> 418fb93c
	}

	// Create session manager with store and config
	sessionManager, err := session.NewManager(eventBus, conversationStore)
	if err != nil {
		_ = conversationStore.Close()
		return nil, fmt.Errorf("failed to create session manager: %w", err)
	}

	// Create approval manager if API key is configured
	var approvalManager approval.Manager
	if cfg.APIKey != "" {
		slog.Info("creating approval manager", "api_base_url", cfg.APIBaseURL)
		approvalCfg := approval.Config{
			APIKey:  cfg.APIKey,
			BaseURL: cfg.APIBaseURL,
			// Use defaults for now, could add to daemon config later
		}
		approvalManager, err = approval.NewManager(approvalCfg, eventBus)
		if err != nil {
			return nil, fmt.Errorf("failed to create approval manager: %w", err)
		}
		slog.Debug("approval manager created successfully")
	} else {
		slog.Warn("no API key configured, approval features disabled")
	}

	return &Daemon{
		config:     cfg,
		socketPath: socketPath,
		sessions:   sessionManager,
		approvals:  approvalManager,
		eventBus:   eventBus,
		store:      conversationStore,
	}, nil
}

// Run starts the daemon and blocks until ctx is cancelled
func (d *Daemon) Run(ctx context.Context) error {
	// Create Unix socket listener
	listener, err := net.Listen("unix", d.socketPath)
	if err != nil {
		return fmt.Errorf("failed to listen on socket: %w", err)
	}
	d.listener = listener

	// Set socket permissions
	if err := os.Chmod(d.socketPath, SocketPermissions); err != nil {
		_ = listener.Close()
		return fmt.Errorf("failed to set socket permissions: %w", err)
	}

	// Ensure cleanup on exit
	defer func() {
		if err := listener.Close(); err != nil {
			slog.Warn("failed to close listener", "error", err)
		}
		if err := os.Remove(d.socketPath); err != nil {
			slog.Warn("failed to remove socket file", "path", d.socketPath, "error", err)
		}
		if d.store != nil {
			if err := d.store.Close(); err != nil {
				slog.Warn("failed to close store", "error", err)
			}
		}
		slog.Info("cleaned up resources", "path", d.socketPath)
	}()

	// Create and start RPC server
	d.rpcServer = rpc.NewServer()

	// Register subscription handlers
	subscriptionHandlers := rpc.NewSubscriptionHandlers(d.eventBus)
	d.rpcServer.SetSubscriptionHandlers(subscriptionHandlers)

	// Register session handlers
	sessionHandlers := rpc.NewSessionHandlers(d.sessions)
	sessionHandlers.Register(d.rpcServer)

	// Always register approval handlers (even without API key)
	approvalHandlers := rpc.NewApprovalHandlers(d.approvals, d.sessions)
	approvalHandlers.Register(d.rpcServer)

	// Start approval polling if approval manager is available
	if d.approvals != nil {
		if err := d.approvals.Start(ctx); err != nil {
			_ = listener.Close()
			return fmt.Errorf("failed to start approval poller: %w", err)
		}
		defer d.approvals.Stop()

		slog.Info("approval polling started")
	} else {
		slog.Warn("approval manager not configured (no API key)")
	}

	slog.Info("daemon started", "socket", d.socketPath)

	// Accept connections until context is cancelled
	go d.acceptConnections(ctx)

	// Wait for shutdown signal
	<-ctx.Done()

	// Close listener to stop accepting new connections
	if err := listener.Close(); err != nil {
		slog.Warn("error closing listener during shutdown", "error", err)
	}

	return nil
}

// acceptConnections handles incoming client connections
func (d *Daemon) acceptConnections(ctx context.Context) {
	for {
		conn, err := d.listener.Accept()
		if err != nil {
			select {
			case <-ctx.Done():
				// Expected during shutdown
				return
			default:
				slog.Error("failed to accept connection", "error", err)
				continue
			}
		}

		// Handle each connection in a goroutine
		go d.handleConnection(ctx, conn)
	}
}

// handleConnection processes a single client connection
func (d *Daemon) handleConnection(ctx context.Context, conn net.Conn) {
	defer func() { _ = conn.Close() }()

	slog.Debug("new client connected", "remote", conn.RemoteAddr())

	// Let RPC server handle the connection
	if err := d.rpcServer.ServeConn(ctx, conn); err != nil {
		slog.Error("error serving connection", "error", err)
	}

	slog.Debug("client disconnected", "remote", conn.RemoteAddr())
}<|MERGE_RESOLUTION|>--- conflicted
+++ resolved
@@ -60,11 +60,7 @@
 		conn, err := net.Dial("unix", socketPath)
 		if err == nil {
 			_ = conn.Close()
-<<<<<<< HEAD
-			return nil, fmt.Errorf("daemon already running at %s: %w", socketPath, ErrDaemonAlreadyRunning)
-=======
 			return nil, fmt.Errorf("%w at %s", ErrDaemonAlreadyRunning, socketPath)
->>>>>>> 418fb93c
 		}
 		// Socket exists but can't connect, remove stale socket
 		slog.Info("removing stale socket file", "path", socketPath)
@@ -79,11 +75,7 @@
 	// Initialize SQLite store
 	conversationStore, err := store.NewSQLiteStore(cfg.DatabasePath)
 	if err != nil {
-<<<<<<< HEAD
 		return nil, fmt.Errorf("create SQLite store: %w", err)
-=======
-		return nil, fmt.Errorf("failed to create SQLite store: %w", err)
->>>>>>> 418fb93c
 	}
 
 	// Create session manager with store and config
